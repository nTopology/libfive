--- conflicted
+++ resolved
@@ -105,7 +105,6 @@
       (/ (+ (* (- z zmin) b) (* (- zmax z) a))
          (- zmax zmin)))))
 
-<<<<<<< HEAD
 (define-public (loft-between a b lower upper)
   "loft a b #[xa ya zmin] #[xb yb zmax]
   Produces a blended loft between a (at zmin) and b (at zmax), with XY
@@ -122,23 +121,3 @@
           (+ y (* (g z) (- (.y upper) (.y lower))))
           z)))
     (loft a b (.z lower) (.z upper))))
-=======
-
-
-
-
-
-
-
-  (lambda-shape (x y z)
-    (max (- z zmax) (- zmin z)
-      (
-        (
-          ((z - zmin) * b)
-        +
-          ((zmax - z) * a)
-        )
-        /
-         (zmax - zmin))))
-)
->>>>>>> 4db15409
