--- conflicted
+++ resolved
@@ -11,14 +11,10 @@
 #include <map>
 #include <memory>
 #include <functional>
-<<<<<<< HEAD
-#include <any>
-=======
 #include <unordered_map>
 #include <utility>
 #include <variant>
 #include <vector>
->>>>>>> d83cc227
 
 #include "libfive/tree/opcode.hpp"
 #include "libfive/tree/operations.hpp"
@@ -89,16 +85,6 @@
     /*  Deep comparison, which could be O(N*log(N)) */
     bool eq(const Tree& other) const;
 
-<<<<<<< HEAD
-        /* Custom User Data attached to Node */
-        std::any userData;
-
-        /*
-         *  Pushes a Scheme-format serialization to an ostream
-         */
-        void print(std::ostream& stream,
-                   Opcode::Opcode prev_op=Opcode::INVALID);
-=======
     /* Performs a shallow comparison of two trees
      *
      * This is O(1), but isn't a deep (logical) comparison.
@@ -106,7 +92,6 @@
     bool operator==(const Tree& other) const;
     bool operator!=(const Tree& other) const;
     bool operator<(const Tree& other) const;
->>>>>>> d83cc227
 
     /*  Returns a version of this tree wrapped in the CONST_VAR opcode,
      *  which zeroes out partial derivatives with respect to all variables. */
@@ -127,15 +112,8 @@
 
     static Tree nullary(Opcode::Opcode op);
 
-<<<<<<< HEAD
-    /*
-     *  Returns a new unique variable
-     */
-    static Tree var(std::any userData = {});
-=======
     // Constructs a constant Tree with a floating-point value
     Tree(double v);
->>>>>>> d83cc227
 
     // Constructs a Tree from an OracleClause
     explicit Tree(std::unique_ptr<const OracleClause>&& oracle);
@@ -182,30 +160,6 @@
      */
     Tree remap(Tree X, Tree Y, Tree Z) const;
 
-<<<<<<< HEAD
-    /*
-     *  Executes an arbitrary remapping
-     */
-    Tree remap(std::map<Id, Tree> m) const;
-
-    /*
-     *  Returns a tree in which all VAR clauses are wrapped in a
-     *  CONST_VAR clause.  This effectively disables their contribution
-     *  to Jacobian (per-variable gradient) evaluation, which is useful
-     *  for making direct modeling more nuanced.
-     */
-    Tree makeVarsConstant() const;
-
-    /*
-     *  Walks the tree in rank order, from lowest to highest
-     *  The last item in the list will be the tree this is called on
-     */
-    std::list<Tree> ordered(bool includeOracleDeps = false) const;
-
-    /*
-     *  Walks the tree as a depth-first search, then reverses the results
-     *  The last item in the list will be the tree this is called on
-=======
     /*  Substitutes a variable within a tree.
      *
      *  This is a constant-time lazy operation that is expanded during a call
@@ -213,7 +167,6 @@
      *
      *  var must be a tree returned from Tree::var(); otherwise, an
      *  ApplyException will be thrown.
->>>>>>> d83cc227
      */
     Tree apply(Tree var, Tree value) const;
 
