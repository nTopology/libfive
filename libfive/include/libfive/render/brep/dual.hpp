--- conflicted
+++ resolved
@@ -251,9 +251,6 @@
     };
 
 
-<<<<<<< HEAD
-    std::atomic<uint32_t> global_index(1);
-=======
     // Handle the top tree edges (only used for simplex meshing)
     if (M::needsTopEdges()) {
         auto m = MesherFactory(breps[0], 0);
@@ -273,7 +270,6 @@
                                          boost::lockfree::fixed_sized<true>>& tasks,
                   const BRepSettings& settings,
                   std::atomic_bool& done)
->>>>>>> d83cc227
 
     tbb::enumerable_thread_specific<Local> locals(
         [&MesherFactory, &global_index]()
