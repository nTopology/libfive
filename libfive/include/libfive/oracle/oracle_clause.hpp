--- conflicted
+++ resolved
@@ -15,11 +15,7 @@
 #include <string>
 
 #include "libfive/tree/tree.hpp"
-<<<<<<< HEAD
-#include "libfive/eval/clause.hpp"
-=======
 #include "libfive/tree/key.hpp"
->>>>>>> d83cc227
 
 namespace libfive {
 
@@ -117,9 +113,6 @@
     virtual std::unique_ptr<const OracleClause> remap(
             Tree self, Tree X_, Tree Y_, Tree Z_) const;
 
-<<<<<<< HEAD
-    virtual std::unique_ptr<const OracleClause> remap(Tree self, std::map<Tree::Id, Tree> deps_) const;
-=======
     /*
      * optimize() gives an OracleClause the opportunity to deduplicate
      * subtrees, balance commutative / affine expressions, and do whatever
@@ -134,7 +127,6 @@
 
         return nullptr;
     }
->>>>>>> d83cc227
 
 protected:
     typedef std::function<bool(const OracleClause*, Serializer&)>
