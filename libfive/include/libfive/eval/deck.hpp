/*
libfive: a CAD kernel for modeling with implicit functions
Copyright (C) 2018  Matt Keeter

This Source Code Form is subject to the terms of the Mozilla Public
License, v. 2.0. If a copy of the MPL was not distributed with this file,
You can obtain one at http://mozilla.org/MPL/2.0/.
*/
#pragma once

#pragma warning( push )
#pragma warning( disable : 4834 )
#include <boost/bimap.hpp>
#pragma warning( pop )

#include "libfive/tree/tree.hpp"
#include "libfive/eval/clause.hpp"
#include "libfive/oracle/oracle.hpp"

namespace libfive {

<<<<<<< HEAD
/* Foward declarations */
class Tape; 
class BaseEvaluator;

=======
>>>>>>> d83cc227
/*
 *  A Deck is the top-level class that produces Tapes.  It includes
 *  meta-data like the number of clauses, constant values, and variable,
 *  mapping.
 *
 *  When evaluating, you should have one Deck per thread, because
 *  Oracles are stored on a per-Deck basis.
 *
 *  The deck contains a list of constants and variables which are used
 *  to construct Evaluators, and pointers to Oracles that are used during
 *  evaluation.
 */
class Deck
{
public:
    Deck(const Tree& root);

    Deck(const Deck&)=delete;
    Deck& operator=(const Deck& other)=delete;

    /*  Indices of X, Y, Z coordinates */
    Clause::Id X, Y, Z;

    /*  Constants, unpacked from the tree at construction */
    std::vector<std::pair<Clause::Id, float>> constants;

    /*  Map of variables (in terms of where they live in this Evaluator) to
     *  their ids in their respective Tree (e.g. what you get when calling
     *  Tree::var().id() */
    boost::bimap<Clause::Id, Tree::Id> vars;

    /*  Oracles are also unpacked from the tree at construction, and
     *  stored in this flat list.  The ORACLE opcode takes an index into
     *  this list and an index into the results array. */
    std::vector<std::unique_ptr<Oracle>> oracles;

    /*  Stores the total number of clauses (including X/Y/Z, oracles,
     *  variables, and constants, which aren't explicitly in the tape).
     *  This is used by Evaluators to decide how many memory slots to allocate
     *  for results during Tape evaluation. */
    size_t num_clauses;

    /*  This is the top-level tape associated with this Deck. */
    std::shared_ptr<Tape> tape;

    /*  Moves this tape into the spares bin, so it can be reused later */
    void claim(std::shared_ptr<Tape>&& tape) {
        spares.push_back(tape);
    }

    /*
     *  Binds all oracles to the contexts in the given tape and to the
     *  given evaluator.
     */
    void bindOracles(const Tape& tape, const BaseEvaluator* eval);

    /*
     *  Unbinds all oracles, setting their contexts to null
     */
    void unbindOracles();

    /*
     *  Sets variable values in oracles contained in the deck.
     */
    bool setVarInOracles(Tree::Id var, float value);

protected:
    /*  Temporary storage, used when pushing into a Tape  */
    std::vector<uint8_t> disabled;
    std::vector<Clause::Id> remap;

    /*  We can keep spare tapes around, to avoid reallocating their data */
    std::vector<std::shared_ptr<Tape>> spares;

    friend class Tape;
};

} // namespace libfive<|MERGE_RESOLUTION|>--- conflicted
+++ resolved
@@ -19,13 +19,6 @@
 
 namespace libfive {
 
-<<<<<<< HEAD
-/* Foward declarations */
-class Tape; 
-class BaseEvaluator;
-
-=======
->>>>>>> d83cc227
 /*
  *  A Deck is the top-level class that produces Tapes.  It includes
  *  meta-data like the number of clauses, constant values, and variable,
