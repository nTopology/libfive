--- conflicted
+++ resolved
@@ -16,15 +16,9 @@
 
 namespace libfive {
 
-<<<<<<< HEAD
-Deck::Deck(const Tree root)
-{
-    auto flat = root.ordered(true);
-=======
 Deck::Deck(const Tree& root_) {
     const auto root = root_.optimized();
     auto flat = root.walk();
->>>>>>> d83cc227
 
     // Helper function to create a new clause in the data array
     // The dummy clause (0) is mapped to the first result slot
@@ -32,40 +26,6 @@
     Clause::Id id = flat.size();
 
     // Write the flattened tree into the tape!
-<<<<<<< HEAD
-    for (const auto& m : flat)
-    {
-        // For oracles, store their position in the oracles vector
-        // as the LHS of the clause, so that we can find them during
-        // tape evaluation.
-        if (m->op == Opcode::ORACLE) {
-        assert(m->oracle);
-
-        tape_.push_front({ Opcode::ORACLE, id,
-                static_cast<unsigned int>(oracles.size()), 0 });
-        oracles.push_back(m->oracle->getOracle(clauses));
-        }
-        // Normal clauses end up in the tape
-        else if (m->rank > 0)
-        {
-            newClause(m.id());
-        }
-        // For constants and variables, record their values so
-        // that we can store those values in the result array
-        else if (m->op == Opcode::CONSTANT)
-        {
-            constants[id] = m->value;
-        }
-        else if (m->op == Opcode::VAR_FREE)
-        {
-            vars.left.insert({id, m.id()});
-        }        
-        else
-        {
-            assert(m->op == Opcode::VAR_X ||
-                   m->op == Opcode::VAR_Y ||
-                   m->op == Opcode::VAR_Z);
-=======
     // It's reversed in this pass, then flipped when writing to tape->t below
     std::vector<Clause> rev;
     rev.reserve(flat.size());
@@ -91,7 +51,6 @@
                      Opcode::args(op) >= 1 ? clauses.at(m->lhs().id()) : 0,
                      Opcode::args(op) >= 2 ? clauses.at(m->rhs().id()) : 0});
                 break;
->>>>>>> d83cc227
         }
         clauses[m] = id--;
     }
