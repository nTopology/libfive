--- conflicted
+++ resolved
@@ -58,36 +58,35 @@
             this->Z_.remap(X_, Y_, Z_)));
 }
 
-<<<<<<< HEAD
 std::unique_ptr<const OracleClause> TransformedOracleClause::remap(
-  Tree                     self,
-  std::map<Tree::Id, Tree> deps_) const
+    Tree                     self,
+    std::map<Tree::Id, Tree> deps_) const
 {
-  auto lx = deps_.find(this->X_.id());
-  auto ly = deps_.find(this->Y_.id());
-  auto lz = deps_.find(this->Z_.id());
+    auto lx = deps_.find(this->X_.id());
+    auto ly = deps_.find(this->Y_.id());
+    auto lz = deps_.find(this->Z_.id());
 
-  auto Xn = lx == deps_.end() ? this->X_.remap(deps_) : lx->second;
-  auto Yn = ly == deps_.end() ? this->Y_.remap(deps_) : ly->second;
-  auto Zn = lz == deps_.end() ? this->Z_.remap(deps_) : lz->second;
+    auto Xn = lx == deps_.end() ? this->X_.remap(deps_) : lx->second;
+    auto Yn = ly == deps_.end() ? this->Y_.remap(deps_) : ly->second;
+    auto Zn = lz == deps_.end() ? this->Z_.remap(deps_) : lz->second;
 
-  for (auto iter : { lx, ly, lz }) {
-    if (iter != deps_.end()) {
-      deps_.erase(iter);
+    for (auto iter : { lx, ly, lz }) {
+        if (iter != deps_.end()) {
+            deps_.erase(iter);
+        }
     }
-  }
 
-  auto newUnderlying = deps_.empty() ? this->underlying 
-                                     : this->underlying.remap(deps_);
+    auto newUnderlying = deps_.empty() ? this->underlying 
+                                       : this->underlying.remap(deps_);
 
-  return std::unique_ptr<const OracleClause>(new TransformedOracleClause(
-    newUnderlying, Xn, Yn, Zn));
-=======
+    return std::unique_ptr<const OracleClause>(new TransformedOracleClause(
+        newUnderlying, Xn, Yn, Zn));
+}
+
 std::vector<libfive::Tree> 
 TransformedOracleClause::evaluationDependencies() const
 {
     return { X_, Y_, Z_ };
->>>>>>> 18213d2e
 }
 
 std::vector<libfive::Tree> TransformedOracleClause::dependencies() const
