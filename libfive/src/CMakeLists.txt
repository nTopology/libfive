--- conflicted
+++ resolved
@@ -1,4 +1,3 @@
-<<<<<<< HEAD
 if(MSVC)
     set(LINK_TYPE STATIC)
 else()
@@ -6,9 +5,7 @@
 endif()
 
 # Add a custom command that produces version.cpp, plus
-=======
-# Add a custom command that produces version.c, plus
->>>>>>> f3198395
+
 # a dummy output that's not actually produced, in order
 # to force version.cmake to always be re-run before the build
 ADD_CUSTOM_COMMAND(
