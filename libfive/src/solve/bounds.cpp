/*
libfive: a CAD kernel for modeling with implicit functions
Copyright (C) 2017  Matt Keeter

This library is free software; you can redistribute it and/or
modify it under the terms of the GNU Lesser General Public
License as published by the Free Software Foundation; either
version 2.1 of the License, or (at your option) any later version.

This library is distributed in the hope that it will be useful,
but WITHOUT ANY WARRANTY; without even the implied warranty of
MERCHANTABILITY or FITNESS FOR A PARTICULAR PURPOSE.  See the GNU
Lesser General Public License for more details.

You should have received a copy of the GNU Lesser General Public
License along with this library; if not, write to the Free Software
Foundation, Inc., 51 Franklin Street, Fifth Floor, Boston, MA  02110-1301  USA
*/
#include <cmath>

#include "libfive/solve/bounds.hpp"
#include "libfive/render/axes.hpp"

namespace Kernel {

Region<3> findBounds(const Tree& t)
{
    std::map<Tree::Id, float> vars;
    return findBounds(t, vars);
}

Region<3> findBounds(const Tree& t, const std::map<Tree::Id, float>& vars)
{
    IntervalEvaluator e(std::make_shared<Tape>(t), vars);
    return findBounds(&e);
}

Region<3> findBounds(IntervalEvaluator* eval)
{
  const auto inf = std::numeric_limits<double>::infinity();
  Region<3> out({ -inf, -inf, -inf }, { inf, inf, inf });

      // Helper function to load and evaluate an interval
    auto testRegion = [=](const Region<3>& r){

      float l0 =(float) r.lower(0);
      float l1 =(float) r.lower(1);
      float l2 =(float) r.lower(2);

      float u0 =(float) r.upper(0);
      float u1 =(float) r.upper(1);
      float u2 =(float) r.upper(2);

      return eval->eval({l0,l1,l2},
                        {u0,u1,u2}).lower();
    };
 /*


    // Helper function to load and evaluate an interval
    auto testRegion = [=](const Region<3>& r){
<<<<<<< HEAD
        auto lower = r.lower.cast<float>();
        auto upper = r.upper.cast<float>();
        return eval->eval(lower, upper).lower(); };
=======
        return eval->eval(r.lower.template cast<float>(),
                          r.upper.template cast<float>()).lower(); };
*/
>>>>>>> 4db15409

    // Helper function to check a particular [axis + sign + value].
    //
    // Semi-infinite half-spaces are broken into four semi-infinite
    // eighth-spaces.  This correctly handles cases like rotation,
    // where otherwise things go infinite where they don't need to.
    //
    // Non-infinite spaces are split into a bunch of sub-intervals
    // to do a better job of getting the bounds.
    auto check = [&](unsigned axis, unsigned s, double d, unsigned n){
        const int q = Axis::toIndex(Axis::Q(Axis::toAxis(axis)));
        const int r = Axis::toIndex(Axis::R(Axis::toAxis(axis)));
        float o = std::numeric_limits<float>::infinity();

        if (out.lower.isInf().any() || out.upper.isInf().any())
        {
            for (unsigned i=0; i < 4; ++i)
            {
                Region<3> target = out;
                target[s](axis) = d;
                target[(i & 1) == 0](q) = 0;
                target[(i & 2) == 0](r) = 0;
                o = fmin(o, testRegion(target));
            }
        }
        else
        {
            for (unsigned i=0; i < n; ++i)
            {
                Region<3> target = out;
                target[s](axis) = d;
                target.lower(q) = (out.lower(q) * (n - i) / float(n)) +
                                  (out.upper(q) * i / float(n));
                target.upper(q) = (out.lower(q) * (n - i - 1) / float(n)) +
                                  (out.upper(q) * (i + 1) / float(n));

                for (unsigned j=0; j < n; ++j)
                {
                    target.lower(r) = (out.lower(r) * (n - j) / float(n)) +
                                      (out.upper(r) * j / float(n));
                    target.upper(r) = (out.lower(r) * (n - j - 1) / float(n)) +
                                      (out.upper(r) * (j + 1) / float(n));
                    o = fmin(o, testRegion(target));
                }
            }
        }
        return o;
    };

    for (unsigned iter=0; iter < 8; ++iter)
    {
        Region<3> next = out;

        // This value is chosen experimentally as a subdivision scaling
        // that does a reasonable job of converging on bounds without
        // being too expensive.
        const int n = iter * 2;

        // Iterate over axes
        for (unsigned axis=0; axis < 3; ++axis)
        {
            // Iterate over positive vs negative
            for (unsigned s=0; s <= 1; ++s)
            {
                double sign = s ? -1 : 1;
                double pos = -sign;

                // First, walk back on the given axis until you find the shape
                double step = sign;
                do
                {
                    pos -= sign;
                    step *= 2;
                }
                while (check(axis, s, pos, n) > 0 && !std::isinf(step));

                // Then walk forward until you are outside of the shape
                step = sign;
                do
                {
                    pos += step;
                    step *= 2;
                }
                while (check(axis, s, pos, n) <= 0 && !std::isinf(step));

                // If we can't get a bound on this axis, keep going
                if (std::isinf(step))
                {
                    continue;
                }

                double outside = pos;
                double inside = pos - step / 2;
                double frac = 0.5;
                step = 0.25;
                for (unsigned i=0; i < 16; ++i)
                {
                    pos = outside * frac + inside * (1 - frac);
                    if (check(axis, s, pos, n) <= 0)
                    {
                        frac += step;
                    }
                    else
                    {
                        frac -= step;
                    }
                    step /= 2;
                }
                next[!s](axis) = pos;
            }
        }
        out = next;
    }

    return out;
}

}   // namespace Kernel<|MERGE_RESOLUTION|>--- conflicted
+++ resolved
@@ -54,20 +54,14 @@
       return eval->eval({l0,l1,l2},
                         {u0,u1,u2}).lower();
     };
+  
  /*
-
-
     // Helper function to load and evaluate an interval
     auto testRegion = [=](const Region<3>& r){
-<<<<<<< HEAD
-        auto lower = r.lower.cast<float>();
-        auto upper = r.upper.cast<float>();
-        return eval->eval(lower, upper).lower(); };
-=======
         return eval->eval(r.lower.template cast<float>(),
                           r.upper.template cast<float>()).lower(); };
 */
->>>>>>> 4db15409
+
 
     // Helper function to check a particular [axis + sign + value].
     //
