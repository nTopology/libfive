--- conflicted
+++ resolved
@@ -26,9 +26,6 @@
         const Tree& t_, const Region<2>& r,
         const BRepSettings& settings)
 {
-<<<<<<< HEAD
-    tbb::enumerable_thread_specific<Evaluator> es([&t]() {return Evaluator(t); });
-=======
     std::vector<Evaluator, Eigen::aligned_allocator<Evaluator>> es;
     es.reserve(settings.workers);
     const auto t = t_.optimized();
@@ -36,7 +33,6 @@
     {
         es.emplace_back(Evaluator(t));
     }
->>>>>>> d83cc227
 
     // Create the quadtree on the scaffold
     auto xtree = Root<DCTree<2>>::build(es, r, settings);
