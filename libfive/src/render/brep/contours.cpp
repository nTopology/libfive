--- conflicted
+++ resolved
@@ -23,12 +23,7 @@
 std::unique_ptr<Contours> Contours::render(
         const Tree t, const Region<2>& r,
         double min_feature, double max_err,
-<<<<<<< HEAD
-        std::atomic_bool& cancel,
-        int workers)
-=======
         std::atomic_bool& cancel, unsigned workers)
->>>>>>> 5557b02d
 {
     std::vector<XTreeEvaluator, Eigen::aligned_allocator<XTreeEvaluator>> es;
     es.reserve(workers);
@@ -41,7 +36,6 @@
     auto xtree = DCPool<2>::build(
         es.data(), r, min_feature, max_err,
         workers, cancel);
-    if(cancel == true){return nullptr; }
 
     // Abort early if the cancellation flag is set
     if (cancel == true) {
@@ -126,9 +120,6 @@
 
     for (auto& s : segs.branes)
     {
-      if (cancel == true) {
-        return nullptr;
-      }
         {   // Check to see whether we can attach to the back of a tail
             auto t = tails.find(s[0]);
             if (t != tails.end())
@@ -160,9 +151,6 @@
     std::vector<bool> processed(contours.size(), false);
     for (unsigned i=0; i < contours.size(); ++i)
     {
-      if (cancel == true) {
-        return nullptr;
-      }
         if (processed[i])
         {
             continue;
@@ -173,9 +161,6 @@
         unsigned target = i;
         while (true)
         {
-          if (cancel == true) {
-            return nullptr;
-          }
             for (const auto& pt : contours[target])
             {
                 this->contours.back().push_back(segs.verts[pt]);
@@ -199,25 +184,11 @@
     }
 }
 
-<<<<<<< HEAD
-std::unique_ptr<Contours> Contours::render(const Tree t, 
-                                           const Region<2>& r, 
-                                           double min_feature /*= 0.1*/, 
-                                           double max_err /*= 1e-8*/, 
-                                           bool multithread /*= true*/)
-{
-  std::atomic_bool cancelled(false);
-  return render(t, r, min_feature, max_err, cancelled, multithread ? 1 : 8);
-}
-
-bool Contours::saveSVG(const std::string& filename)
-=======
 std::unique_ptr<Contours> Contours::render(const Tree t,
                                            const Region<2>& r,
                                            double min_feature /*= 0.1*/,
                                            double max_err /*= 1e-8*/,
                                            bool multithread /*= true*/)
->>>>>>> 5557b02d
 {
   return render(t, r, min_feature, max_err, multithread ? 8u : 1u);
 }
