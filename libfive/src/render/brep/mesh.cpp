/*
libfive: a CAD kernel for modeling with implicit functions
Copyright (C) 2017  Matt Keeter

This library is free software; you can redistribute it and/or
modify it under the terms of the GNU Lesser General Public
License as published by the Free Software Foundation; either
version 2.1 of the License, or (at your option) any later version.

This library is distributed in the hope that it will be useful,
but WITHOUT ANY WARRANTY; without even the implied warranty of
MERCHANTABILITY or FITNESS FOR A PARTICULAR PURPOSE.  See the GNU
Lesser General Public License for more details.

You should have received a copy of the GNU Lesser General Public
License along with this library; if not, write to the Free Software
Foundation, Inc., 51 Franklin Street, Fifth Floor, Boston, MA  02110-1301  USA
*/
#include <numeric>
#include <fstream>
#include <boost/algorithm/string/predicate.hpp>

#include "libfive/render/brep/mesh.hpp"
#include "libfive/render/brep/xtree.hpp"
#include "libfive/render/brep/dual.hpp"

namespace Kernel {

template <Axis::Axis A, bool D>
void Mesh::load(const std::array<const XTree<3>*, 4>& ts)
{
    int es[4];
    {   // Unpack edge vertex pairs into edge indices
        auto q = Axis::Q(A);
        auto r = Axis::R(A);
        std::vector<std::pair<unsigned, unsigned>> ev = {
            {q|r, q|r|A},
            {r, r|A},
            {q, q|A},
            {0, A}};
        for (unsigned i=0; i < 4; ++i)
        {
            es[i] = XTree<3>::mt->e[D ? ev[i].first  : ev[i].second]
                                   [D ? ev[i].second : ev[i].first];
            assert(es[i] != -1);
        }
    }

    uint32_t vs[4];
    for (unsigned i=0; i < ts.size(); ++i)
    {
        // Load either a patch-specific vertex (if this is a lowest-level,
        // potentially non-manifold cell) or the default vertex
        auto vi = ts[i]->level > 0
            ? 0
            : XTree<3>::mt->p[ts[i]->corner_mask][es[i]];
        assert(vi != -1);

        // Sanity-checking manifoldness of collapsed cells
        assert(ts[i]->level == 0 || ts[i]->vertex_count == 1);

        if (ts[i]->index[vi] == 0)
        {
            ts[i]->index[vi] = verts.size();

            verts.push_back(ts[i]->vert(vi).template cast<float>());
        }
        vs[i] = ts[i]->index[vi];
    }

    // Handle polarity-based windings
    if (!D)
    {
        std::swap(vs[1], vs[2]);
    }

    // Pick a triangulation that prevents triangles from folding back
    // on each other by checking normals.
    std::array<Eigen::Vector3f, 4> norms;

    // Computes and saves a corner normal.  a,b,c must be right-handed
    // according to the quad winding, which looks like
    //     2---------3
    //     |         |
    //     |         |
    //     0---------1
    auto saveNorm = [&](int a, int b, int c){
        norms[a] = (verts[vs[b]] - verts[vs[a]]).cross
                   (verts[vs[c]] - verts[vs[a]]).normalized();
    };
    saveNorm(0, 1, 2);
    saveNorm(1, 3, 0);
    saveNorm(2, 0, 3);
    saveNorm(3, 2, 1);
    if (norms[0].dot(norms[3]) > norms[1].dot(norms[2]))
    {
        branes.push_back({vs[0], vs[1], vs[2]});
        branes.push_back({vs[2], vs[1], vs[3]});
    }
    else
    {
        branes.push_back({vs[0], vs[1], vs[3]});
        branes.push_back({vs[0], vs[3], vs[2]});
    }
}

////////////////////////////////////////////////////////////////////////////////

std::unique_ptr<Mesh> Mesh::render(const Tree t, const Region<3>& r,
                                   double min_feature, double max_err,
                                   bool multithread)
{
    std::atomic_bool cancel(false);
    std::map<Tree::Id, float> vars;
    return render(t, vars, r, min_feature, max_err, multithread, cancel);
}

std::unique_ptr<Mesh> Mesh::render(
            const Tree t, const std::map<Tree::Id, float>& vars,
            const Region<3>& r, double min_feature, double max_err,
            bool multithread, std::atomic_bool& cancel)
{
    // Create the octree (multithreaded and cancellable)
    return mesh(XTree<3>::build(
            t, vars, r, min_feature, max_err, multithread, cancel), cancel);
}

std::unique_ptr<Mesh> Mesh::render(
        XTreeEvaluator* es,
        const Region<3>& r, double min_feature, double max_err,
        std::atomic_bool& cancel)
{
    return mesh(XTree<3>::build(es, r, min_feature, max_err, true, cancel),
                cancel);
}

std::unique_ptr<Mesh> Mesh::mesh(std::unique_ptr<const XTree<3>> xtree,
                                 std::atomic_bool& cancel)
{
    // Perform marching squares
    auto m = std::unique_ptr<Mesh>(new Mesh());

    if (cancel.load())
    {
        return nullptr;
    }
    else
    {
        Dual<3>::walk(xtree.get(), *m);

#if DEBUG_OCTREE_CELLS
        // Store octree cells as lines
        std::list<const XTree<3>*> todo = {xtree.get()};
        while (todo.size())
        {
            auto t = todo.front();
            todo.pop_front();
            if (t->isBranch())
                for (auto& c : t->children)
                    todo.push_back(c.get());

            static const std::vector<std::pair<uint8_t, uint8_t>> es =
                {{0, Axis::X}, {0, Axis::Y}, {0, Axis::Z},
                 {Axis::X, Axis::X|Axis::Y}, {Axis::X, Axis::X|Axis::Z},
                 {Axis::Y, Axis::Y|Axis::X}, {Axis::Y, Axis::Y|Axis::Z},
                 {Axis::X|Axis::Y, Axis::X|Axis::Y|Axis::Z},
                 {Axis::Z, Axis::Z|Axis::X}, {Axis::Z, Axis::Z|Axis::Y},
                 {Axis::Z|Axis::X, Axis::Z|Axis::X|Axis::Y},
                 {Axis::Z|Axis::Y, Axis::Z|Axis::Y|Axis::X}};
            for (auto e : es)
                m->line(t->cornerPos(e.first).template cast<float>(),
                        t->cornerPos(e.second).template cast<float>());
        }
#endif
        return m;
    }
}

void Mesh::line(const Eigen::Vector3f& a, const Eigen::Vector3f& b)
{
    uint32_t a_ = verts.size();
    verts.push_back(a);
    uint32_t b_ = verts.size();
    verts.push_back(b);

    branes.push_back({a_, a_, b_});
}

////////////////////////////////////////////////////////////////////////////////

bool Mesh::saveSTL(const std::string& filename,
                   const std::list<const Mesh*>& meshes,
                   bool isBinary)
{
  if (!boost::algorithm::iends_with(filename, ".stl"))
  {
    std::cerr << "Mesh::saveSTL: filename \"" << filename
      << "\" does not end in .stl" << std::endl;
    return false;
  }


  if (isBinary)
  {
    FILE * stl_file = fopen(filename.c_str(), "wb");
    if (stl_file == NULL)
    {
      std::cerr << "IOError: " << filename << " could not be opened for writing." << std::endl;
      return false;
    }
<<<<<<< HEAD
    std::ofstream file;
    file.open(filename, std::ios::out | std::ios::binary);
    if (!file.is_open())
=======


    std::string header = "This is a binary STL exported from Ao.";
    // Write unused 80-char header
    for (auto h : header)
>>>>>>> 4db15409
    {
      fwrite(&h, sizeof(char), 1, stl_file);
    }

    // Write the rest of the 80-char header
    for (auto h = header.size(); h < 80; h++)
    {
      char o = '_';
      fwrite(&o, sizeof(char), 1, stl_file);
    }

    // Write number of triangles
    unsigned int num_tri = std::accumulate(meshes.begin(), meshes.end(), 0,
                                           [](unsigned int i, const Mesh* m)
                                           {
                                             return i + m->branes.size();
                                           });
    fwrite(&num_tri, sizeof(unsigned int), 1, stl_file);


    for (const auto& m : meshes)
    {
      for (const auto& t : m->branes)
      {
        // Write out the normal vector for this face (all zeros)
        std::vector<float> n(3, 0);
        fwrite(&n[0], sizeof(float), 3, stl_file);

        // Iterate over vertices (which are indices into the verts list)
        for (unsigned i = 0; i < 3; ++i)
        {
          auto vert = m->verts[t[i]];

          std::vector<float> v(3);
          v[0] = vert.x();
          v[1] = vert.y();
          v[2] = vert.z();
          fwrite(&v[0], sizeof(float), 3, stl_file);
        }

        // Write out this face's attribute short
        unsigned short att_count = 0;
        fwrite(&att_count, sizeof(unsigned short), 1, stl_file);
      }
    }

    fclose(stl_file);
  }
  else //ASCII
  {
    auto* stl_file = fopen(filename.c_str(), "w");
    if (stl_file == NULL)
    {
      std::cerr << "IOError: " << filename << " could not be opened for writing." << std::endl;
      return false;
    }
    fprintf(stl_file, "solid %s\n", filename.c_str());

    for (const auto& m : meshes)
    {
      for (const auto& t : m->branes)
      {
        // Write out the normal vector for this face (all zeros)
        fprintf(stl_file, "facet normal ");
        fprintf(stl_file, "0 0 0\n");

        fprintf(stl_file, "outer loop\n");

        // Iterate over vertices (which are indices into the verts list)
        for (unsigned i = 0; i < 3; ++i)
        {
          auto v = m->verts[t[i]];

          fprintf(stl_file,
                  "vertex %e %e %e\n",
                  (float)v.x(),
                  (float)v.y(),
                  (float)v.z());
        }
        fprintf(stl_file, "endloop\n");
        fprintf(stl_file, "endfacet\n");
      }
    }
    fprintf(stl_file, "endsolid %s\n", filename.c_str());
    fclose(stl_file);
  }
  return true;
}

bool Mesh::saveSTL(const std::string& filename,
                   bool isBinary/* = true*/)
{
  return saveSTL(filename, { this }, isBinary);
}

}   // namespace Kernel<|MERGE_RESOLUTION|>--- conflicted
+++ resolved
@@ -208,17 +208,10 @@
       std::cerr << "IOError: " << filename << " could not be opened for writing." << std::endl;
       return false;
     }
-<<<<<<< HEAD
-    std::ofstream file;
-    file.open(filename, std::ios::out | std::ios::binary);
-    if (!file.is_open())
-=======
-
 
     std::string header = "This is a binary STL exported from Ao.";
     // Write unused 80-char header
     for (auto h : header)
->>>>>>> 4db15409
     {
       fwrite(&h, sizeof(char), 1, stl_file);
     }
