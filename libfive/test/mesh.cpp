/*
libfive: a CAD kernel for modeling with implicit functions

Copyright (C) 2017  Matt Keeter

This Source Code Form is subject to the terms of the Mozilla Public
License, v. 2.0. If a copy of the MPL was not distributed with this file,
You can obtain one at http://mozilla.org/MPL/2.0/.
*/
#include <chrono>

#include "catch.hpp"

#include "libfive/render/brep/dc/dc_mesher.hpp"
#include "libfive/render/brep/dc/dc_tree.hpp"
#include "libfive/render/brep/dual.hpp"
#include "libfive/render/brep/region.hpp"
#include "libfive/render/brep/mesh.hpp"

#include "util/shapes.hpp"
#include "util/mesh_checks.hpp"

using namespace libfive;

TEST_CASE("Mesh::render (sphere normals)")
{
    Tree s = sphere(0.5);
    Region<3> r({-1, -1, -1}, {1, 1, 1});

    BRepSettings settings;
    settings.workers = 1;
    settings.min_feature = 0.2;
    auto mesh = Mesh::render(s, r, settings);

    float dot = 2;
    int pos = 0;
    int neg = 0;
    for (auto t : mesh->branes)
    {
        auto norm = (mesh->verts[t(1)] - mesh->verts[t(0)])
            .cross(mesh->verts[t(2)] - mesh->verts[t(0)])
            .normalized();
        auto center = ((mesh->verts[t(0)] +
                        mesh->verts[t(1)] +
                        mesh->verts[t(2)])).normalized();
        auto dot_ = norm.dot(center);
        neg += (dot_ < 0);
        pos += (dot_ > 0);
        dot = fmin(dot, dot_);
    }
    CAPTURE(neg);
    CAPTURE(pos);
    REQUIRE(dot > 0.9);
}

TEST_CASE("Mesh::render (cube)")
{
    auto cube = max(max(
                    max(-(Tree::X() + 1.5),
                          Tree::X() - 1.5),
                    max(-(Tree::Y() + 1.5),
                          Tree::Y() - 1.5)),
                    max(-(Tree::Z() + 1.5),
                          Tree::Z() - 1.5));
    Region<3> r({-2.5, -2.5, -2.5}, {2.5, 2.5, 2.5});

    auto mesh = Mesh::render(cube, r, BRepSettings());
}

TEST_CASE("Mesh::render (cube face count)")
{
    auto cube = max(max(
        max(-(Tree::X() + 1.5),
            Tree::X() - 1.5),
        max(-(Tree::Y() + 1.5),
            Tree::Y() - 1.5)),
        max(-(Tree::Z() + 1.5),
            Tree::Z() - 1.5));

    //  The region is set so we hit where the interesting stuff happens.
    Region<3> r({ -3., -3., -3. }, { 3., 3., 3. });

    BRepSettings settings;
    settings.min_feature = 0.15;
    settings.workers = 1;
    auto m = Mesh::render(cube, r, settings);
    REQUIRE(m->branes.size() == 12);
    REQUIRE(m->verts.size() == 9);
}

TEST_CASE("Mesh::render (face count in rectangular prism)")
{
    auto t = max(max(max(-Tree::X(), Tree::X() - 4),
                     max(-Tree::Y(), Tree::Y() - 1)),
                     max(-Tree::Z(), Tree::Z() - 0.25));

    BRepSettings settings;
    settings.min_feature = 0.125;
    auto m = Mesh::render(t, Region<3>({-1, -1, -1}, {5, 2, 1.25}), settings);
    REQUIRE(m->verts.size() == 9); // index 0 is unused
    REQUIRE(m->branes.size() == 12);
}

TEST_CASE("Mesh::render (different algorithms)")
{
    auto s = sphere(1);
    Region<3> r({-1.6, -1, -8}, {1.6, 1, 1});

    BRepSettings settings;
    settings.min_feature = 1/32.0;
    settings.max_err = 10e-3;

    settings.alg = DUAL_CONTOURING;
    auto a = Mesh::render(s, r, settings);

    settings.alg = ISO_SIMPLEX;
    auto b = Mesh::render(s, r, settings);

    REQUIRE(b->branes.size() > a->branes.size());
    REQUIRE(b->verts.size() >  a->verts.size());
}

TEST_CASE("Mesh::render (cone)")
{
    auto z = Tree::Z();
    auto s = 1 / (-z);
    auto radius = sqrt(square(Tree::X() * s) + square(Tree::Y() * s));
    auto cone = max(radius - 1, max(Tree::Z(), -1 - z));
    Region<3> r({-10, -10, -10}, {10, 10, 10});

    BRepSettings settings;
    settings.min_feature = 0.1;
    auto m = Mesh::render(cone, r, settings);
    REQUIRE(true);
}

TEST_CASE("Mesh::render (checking for triangles that are lines)")
{
    auto b = min(sphere(0.7, {0, 0, 0.1f}), box({-1, -1, -1}, {1, 1, 0.1f}));
    Region<3> r({-10, -10, -10}, {10, 10, 10});

    BRepSettings settings;
    settings.min_feature = 0.25;
    auto mesh = Mesh::render(b, r, settings);

    for (const auto& t : mesh->branes)
    {
        // Skip triangles that are actually collapsed into lines
        REQUIRE(t(0) != t(1));
        REQUIRE(t(0) != t(2));
        REQUIRE(t(1) != t(2));
    }
}

TEST_CASE("Mesh::render (checking for flipped triangles)")
{
    auto b = min(sphere(0.7, {0, 0, 0.1f}), box({-1, -1, -1}, {1, 1, 0.1f}));
    Region<3> r({-10, -10, -10}, {10, 10, 10});

    BRepSettings settings;
    settings.min_feature = 0.25;
    auto mesh = Mesh::render(b, r, settings);

    for (const auto& t : mesh->branes)
    {
        // We're only looking at the top face triangles, since that's where
        // flipped triangles are induced.
        bool on_top_face = true;
        for (unsigned i=0; i < 3; ++i)
        {
            on_top_face &= fabs(mesh->verts[t(i)].z() - 0.1) < 1e-3;
        }
        if (on_top_face)
        {
            auto norm = (mesh->verts[t(1)] - mesh->verts[t(0)])
                .cross(mesh->verts[t(2)] - mesh->verts[t(0)])
                .normalized();

            CAPTURE(mesh->verts[t(0)]);
            CAPTURE(mesh->verts[t(1)]);
            CAPTURE(mesh->verts[t(2)]);
            CAPTURE(norm);

            REQUIRE(norm.x() == Approx(0.0f).margin(0.01));
            REQUIRE(norm.y() == Approx(0.0f).margin(0.01));
            REQUIRE(norm.z() == Approx(1.0f).margin(0.01));
        }
    }
}

////////////////////////////////////////////////////////////////////////////////

TEST_CASE("Mesh::render (performance)", "[!benchmark]")
{
    BENCHMARK("Menger sponge")
    {
        Tree sponge = max(menger(2), -sphere(1, {1.5, 1.5, 1.5}));
        Region<3> r({-2.5, -2.5, -2.5}, {2.5, 2.5, 2.5});

        BRepSettings settings;
        settings.min_feature = 0.02;
        auto mesh = Mesh::render(sponge, r, settings);
    };

    BENCHMARK("Gradient blended-round spheres")
    {
        float blendAmt = 0.125f;

        auto boxB = box({ -2, -2, 0 }, { 2, 2, 1 });
        auto sphereB = sphere(2.0f, {2.0f, 2.0f, 0.0f});
        auto blendObj = blend(boxB, sphereB, blendAmt);

        Region<3> r({ -5, -5, -5 }, { 5, 5, 5 });

        BRepSettings settings;
        settings.min_feature = 0.025;
        auto mesh = Mesh::render(blendObj, r, settings);
    };

    BENCHMARK("Sphere / gyroid intersection")
    {
        Region<3> r({ -5, -5, -5 }, { 5, 5, 5 });

        BRepSettings settings;
        settings.min_feature = 0.025;
        auto mesh = Mesh::render(sphereGyroid(), r, settings);
    };
}

TEST_CASE("Mesh::render (gyroid performance breakdown)", "[!benchmark]")
{
    Region<3> r({ -5, -5, -5 }, { 5, 5, 5 });

    Root<DCTree<3>> t;
    BRepSettings settings;
    settings.min_feature = 0.025;

    BENCHMARK("DCTree construction")
    {
<<<<<<< HEAD
        t = Root<DCTree<3>>::build(sphereGyroid(), r, settings);
    }
=======
        t = DCWorkerPool<3>::build(sphereGyroid(), r, settings);
    };
>>>>>>> d83cc227

    std::unique_ptr<Mesh> m;
    BENCHMARK("Mesh building")
    {
        m = Dual<3>::walk<DCMesher>(t, settings);
    };

    BENCHMARK("DCTree deletion")
    {
        t.reset(BRepSettings());
    };

    BENCHMARK("Mesh deletion")
    {
        m.reset();
    };
}

class TestProgressHandler : public ProgressHandler
{
public:
    void progress(double f) override { ps.push_back(f); }
    std::vector<float> ps;
};

TEST_CASE("Mesh::render (gyroid with progress callback)", "[!benchmark]")
{
    Region<3> r({ -5, -5, -5 }, { 5, 5, 5 });

    Root<DCTree<3>> t;
    BRepSettings settings;
    settings.min_feature = 0.025;
    TestProgressHandler progress;
    settings.progress_handler = &progress;
    progress.start({1, 1, 1});

    BENCHMARK("DCTree construction")
    {
<<<<<<< HEAD
        t = Root<DCTree<3>>::build(sphereGyroid(), r, settings);
    }
=======
        t = DCWorkerPool<3>::build(sphereGyroid(), r, settings);
    };
>>>>>>> d83cc227

    std::unique_ptr<Mesh> m;
    BENCHMARK("Mesh building")
    {
        m = Dual<3>::walk<DCMesher>(t, settings);
    };

    BENCHMARK("DCTree deletion")
    {
        t.reset(settings);
    };

    // Confirm that the progress counter is monotonically increasing
    CAPTURE(progress.ps);
    float prev = -1;
    for (auto& p : progress.ps)
    {
        REQUIRE(p > prev);
        prev = p;
    }
    REQUIRE(progress.ps[0] == 0.0f);
    REQUIRE(prev <= 1.0f);
    progress.finish();
}

TEST_CASE("Mesh::render (edge pairing)")
{
    auto c = sphere(0.5);
    auto r = Region<3>({-1, -1, -1}, {1, 1, 1});

    BRepSettings settings;
    settings.min_feature = 1.1;
    settings.workers = 1;
    auto m = Mesh::render(c, r, settings);
    CHECK_EDGE_PAIRS(*m);
}<|MERGE_RESOLUTION|>--- conflicted
+++ resolved
@@ -237,13 +237,8 @@
 
     BENCHMARK("DCTree construction")
     {
-<<<<<<< HEAD
-        t = Root<DCTree<3>>::build(sphereGyroid(), r, settings);
-    }
-=======
         t = DCWorkerPool<3>::build(sphereGyroid(), r, settings);
     };
->>>>>>> d83cc227
 
     std::unique_ptr<Mesh> m;
     BENCHMARK("Mesh building")
@@ -282,13 +277,8 @@
 
     BENCHMARK("DCTree construction")
     {
-<<<<<<< HEAD
-        t = Root<DCTree<3>>::build(sphereGyroid(), r, settings);
-    }
-=======
         t = DCWorkerPool<3>::build(sphereGyroid(), r, settings);
     };
->>>>>>> d83cc227
 
     std::unique_ptr<Mesh> m;
     BENCHMARK("Mesh building")
