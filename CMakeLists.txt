--- conflicted
+++ resolved
@@ -13,17 +13,7 @@
 
 ################################################################################
 
-<<<<<<< HEAD
-set(CMAKE_CXX_FLAGS "-Wall -Wextra -g -fPIC -pedantic -Werror=switch -march=native")
-if (APPLE)
-    set(CMAKE_CXX_FLAGS "${CMAKE_CXX_FLAGS} -stdlib=libc++")
-else()
-    set(CMAKE_CXX_FLAGS "${CMAKE_CXX_FLAGS} -lstdc++")
-endif()
 
-set(CMAKE_CXX_FLAGS_RELEASE  "-O3 -DRELEASE -DEIGEN_NO_DEBUG")
-set(CMAKE_CXX_FLAGS_DEBUG    "-O0")
-=======
 if(MSVC)
     set(CMAKE_CXX_FLAGS "-Wall -bigobj ")
     set(CMAKE_CXX_FLAGS_RELEASE  "-DRELEASE -DEIGEN_NO_DEBUG")
@@ -32,7 +22,6 @@
     set(CMAKE_CXX_FLAGS_RELEASE  "-DRELEASE -DEIGEN_NO_DEBUG")
     set(CMAKE_CXX_FLAGS_DEBUG    "-O0")
 endif()
->>>>>>> 4db15409
 
 set(CMAKE_CXX_STANDARD 11)
 set(CMAKE_CXX_STANDARD_REQUIRED ON)
