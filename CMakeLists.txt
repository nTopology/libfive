--- conflicted
+++ resolved
@@ -37,13 +37,12 @@
 find_package(Boost REQUIRED)
 find_package(PNG REQUIRED)
 
-<<<<<<< HEAD
-=======
-find_package(PkgConfig REQUIRED)
-pkg_check_modules(GUILE guile-2.2)
-pkg_check_modules(EIGEN REQUIRED eigen3)
+if(APPLE)
+    find_package(PkgConfig REQUIRED)
+    pkg_check_modules(GUILE guile-2.2)
+    pkg_check_modules(EIGEN REQUIRED eigen3)
+endif(APPLE)
 
->>>>>>> f3198395
 if (UNIX AND NOT(APPLE))
     find_package(Threads REQUIRED)
 endif(UNIX AND NOT(APPLE))
