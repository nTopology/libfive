/*
Ao: a CAD kernel for modeling with implicit functions
Copyright (C) 2017  Matt Keeter

This library is free software; you can redistribute it and/or
modify it under the terms of the GNU Lesser General Public
License as published by the Free Software Foundation; either
version 2.1 of the License, or (at your option) any later version.

This library is distributed in the hope that it will be useful,
but WITHOUT ANY WARRANTY; without even the implied warranty of
MERCHANTABILITY or FITNESS FOR A PARTICULAR PURPOSE.  See the GNU
Lesser General Public License for more details.

You should have received a copy of the GNU Lesser General Public
License along with this library; if not, write to the Free Software
Foundation, Inc., 51 Franklin Street, Fifth Floor, Boston, MA  02110-1301  USA
*/
#pragma once
#include <map>
<<<<<<< HEAD
#include <set>
=======
#include <numeric>
>>>>>>> 0847c4af

#include <Eigen/Eigen>

#include "ao/tree/cache.hpp"
#include "ao/eval/eval_jacobian.hpp"

#include <set>

namespace Kernel {

class Tree;

namespace Solver
{
    typedef std::map<Tree::Id, float> Solution;
    typedef std::set<Tree::Id> Mask;

    /*
     *  Finds a set of variables that drive t to zero
     *
     *  pos is the x,y,z coordinates at which to solve
     *  Initial conditions are the variable values in vars
     */
    std::pair<float, Solution> findRoot(
            const Tree& t, const std::map<Tree::Id, float>& vars,
            const Eigen::Vector3f pos={0,0,0}, const Mask& mask=Mask(),
            unsigned gas=25000);
    std::pair<float, Solution> findRoot(
            JacobianEvaluator& e, std::map<Tree::Id, float> vars,
            const Eigen::Vector3f pos={0,0,0}, const Mask& mask=Mask(),
            unsigned gas=25000);

}   // namespace Solver
}   // namespace Kernel<|MERGE_RESOLUTION|>--- conflicted
+++ resolved
@@ -18,11 +18,8 @@
 */
 #pragma once
 #include <map>
-<<<<<<< HEAD
 #include <set>
-=======
 #include <numeric>
->>>>>>> 0847c4af
 
 #include <Eigen/Eigen>
 
